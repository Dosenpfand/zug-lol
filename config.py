--- conflicted
+++ resolved
@@ -15,7 +15,6 @@
 KLIMATICKET_DEFAULT_PRICE = 1095
 BABEL_DEFAULT_LOCALE = "de"
 LANGUAGES = {"en": "English", "de": "Deutsch"}
-<<<<<<< HEAD
 DEFAULT_LANGUAGE = "en"
 SITE_TITLE = "zug.lol"
 SITE_DESCRIPTION = _(
@@ -23,26 +22,11 @@
 )
 SITE_BASE_URI = "https://zug.lol"
 SITE_EMAIL = "zug@sad.bz"
-=======
-SITE_TITLE = "zug.lol"
-SITE_DESCRIPTION = _(
-    "Search for train ticket prices in Austria and create a travel journal, to find out"
-    " if your Klimaticket pays off."
-)
-SITE_BASE_URI = "https://zug.lol"
-SITE_EMAIL = "zug@sad.bz"
-API_USER_AGENT = (
-    "Mozilla/5.0 (X11; Linux x86_64; rv:104.0) Gecko/20100101 Firefox/104.0"
-)
-API_HOST = "https://shop.oebbtickets.at"
->>>>>>> 74dfafc0
 RECAPTCHA_SCRIPT = "https://hcaptcha.com/1/api.js"
 RECAPTCHA_VERIFY_SERVER = "https://hcaptcha.com/siteverify"
 RECAPTCHA_PUBLIC_KEY = "10000000-ffff-ffff-ffff-000000000001"
 RECAPTCHA_PRIVATE_KEY = "0x0000000000000000000000000000000000000000"
-<<<<<<< HEAD
 DEBUG_TB_INTERCEPT_REDIRECTS = False
-=======
 CONTENT_SECURITY_POLICY = {
     "default-src": "'self'",
     "object-src": "'none'",
@@ -67,5 +51,4 @@
         "https://hcaptcha.com",
         "https://*.hcaptcha.com",
     ],
-}
->>>>>>> 74dfafc0
+}