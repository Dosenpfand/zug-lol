--- conflicted
+++ resolved
@@ -103,44 +103,6 @@
     <script id="htmx-script" src="{{ url_for('static', filename='htmx.min.js') }}" defer></script>
     <script src="{{ url_for('static', filename='sse.js') }}" defer></script>
     <script src="{{ url_for('static', filename='bootstrap-autocomplete.min.js') }}"></script>
-<<<<<<< HEAD
-
-    <script>
-        // HTMX and SSE
-        function onHtmxLoaded() {
-            htmx.on('htmx:sseError', function(evt) {
-                if(htmx.find("#price")) {
-                    htmx.find("#price").value = htmx.find("#price-log").innerHTML
-                    htmx.remove(htmx.find("#sse-container-outer"));
-                } else {
-                    htmx.find("#price-output").innerHTML = htmx.find("#price-log").innerHTML
-                    htmx.remove(htmx.find("#sse-container"));
-                }
-            });
-        }
-        if ('htmx' in window) {
-            onHtmxLoaded();
-        } else {
-            const script = document.getElementById('htmx-script');
-            script.addEventListener('load', onHtmxLoaded);
-        }
-
-        // Auto-Complete
-        $('.basicAutoComplete').autoComplete({
-            resolverSettings: {
-                url: '/station_autocomplete'
-            }
-        })
-
-        // Swap origin and destination
-        function swapValues() {
-            const origin_temp = document.getElementById("origin").value;
-            document.getElementById("origin").value = document.getElementById("destination").value;
-            document.getElementById("destination").value = origin_temp;
-        }
-    </script>
-=======
     <script src="{{ url_for('static', filename='script.js') }}"></script>
->>>>>>> 74dfafc0
 </body>
 </html>