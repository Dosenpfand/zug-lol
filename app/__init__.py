--- conflicted
+++ resolved
@@ -23,19 +23,13 @@
 migrate = Migrate()
 babel = Babel()
 csrf = CSRFProtect()
-<<<<<<< HEAD
 debug_toolbar = DebugToolbarExtension()
+talisman = Talisman()
 
 
 def create_app(
     import_name: Optional[str] = None, config: Union[object, str] = "config"
 ) -> Flask:
-=======
-talisman = Talisman()
-
-
-def create_app(config="config"):
->>>>>>> 74dfafc0
     logging.basicConfig(format="%(asctime)s:%(levelname)s:%(name)s:%(message)s")
     logging.getLogger().setLevel(logging.WARNING)
 
@@ -55,13 +49,10 @@
         migrate.init_app(app, db)
         babel.init_app(app)
         csrf.init_app(app)
-<<<<<<< HEAD
         debug_toolbar.init_app(app)
-=======
         talisman.init_app(
             app, content_security_policy=current_app.config["CONTENT_SECURITY_POLICY"]
         )
->>>>>>> 74dfafc0
 
         app.jinja_env.add_extension("jinja2.ext.i18n")
         app.jinja_env.filters["format_number"] = format_number
@@ -107,11 +98,7 @@
                 )
                 if lang:
                     session["lang"] = lang
-<<<<<<< HEAD
             return session.get("lang", default=current_app.config["DEFAULT_LANGUAGE"])
-=======
-            return session.get("lang")
->>>>>>> 74dfafc0
 
     return app
 
